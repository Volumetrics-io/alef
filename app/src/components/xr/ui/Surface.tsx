--- conflicted
+++ resolved
@@ -8,11 +8,6 @@
 	borderWidth: 1,
 	borderColor: colors.border,
 	borderRadius: 10,
-<<<<<<< HEAD
-	padding: 10,
-	backgroundColor: colors.background,
-});
-=======
 	padding: 5,
 	backgroundColor: colors.surface,
 }
@@ -32,5 +27,4 @@
 			</DefaultProperties>
 		</Container>
 	);
-}
->>>>>>> af24ae8b
+}