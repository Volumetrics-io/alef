--- conflicted
+++ resolved
@@ -1,5 +1,5 @@
 import { Canvas } from '@react-three/fiber';
-import { Sky, OrbitControls } from '@react-three/drei';
+import { Sky } from '@react-three/drei';
 import { ReactNode, Suspense } from 'react';
 import { ErrorBoundary } from './ErrorBoundary';
 import { OnscreenControls } from './controls/OnscreenControls';
@@ -10,23 +10,14 @@
 
 export function RootScene({ children }: RootSceneProps) {
 	return (
-<<<<<<< HEAD
-		<ErrorBoundary fallback={<div>The app crashed</div>}>
-			<Canvas style={{ width: '100%', height: '100%' }} shadows camera={{ position: [0, 0, 5], fov: 75 }}>
-				<Sky />
-				<OrbitControls />
-				<ambientLight intensity={1} />
-				<Suspense fallback={null}>{children}</Suspense>
-			</Canvas>
-=======
 		<ErrorBoundary fallback={<div>An Alef bug caused this app to crash</div>}>
 			<ErrorBoundary fallback={<div>The app crashed</div>}>
 				<Canvas style={{ width: '100%', height: '100%' }} shadows camera={{ position: [0, 0, 5], fov: 75 }}>
+					<Sky />
 					<Suspense fallback={null}>{children}</Suspense>
 				</Canvas>
 			</ErrorBoundary>
 			<OnscreenControls />
->>>>>>> ecc1eae8
 		</ErrorBoundary>
 	);
 }