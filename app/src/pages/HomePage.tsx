--- conflicted
+++ resolved
@@ -1,11 +1,8 @@
-<<<<<<< HEAD
-import { publicApiClient } from '@/services/publicApi';
 import { Main } from '@alef/sys';
-import { useSuspenseQuery } from '@tanstack/react-query';
 
 import { Canvas } from '@react-three/fiber';
 import { reversePainterSortStable } from '@pmndrs/uikit';
-import { IfInSessionMode, noEvents, PointerEvents, XR } from '@react-three/xr';
+import {  noEvents, PointerEvents, XR } from '@react-three/xr';
 import { ControlCenter } from '@/components/xr/ControlCenter.tsx';
 import { xrStore } from '@/stores/xrStore.ts';
 import { NavBar } from '@/components/NavBar';
@@ -14,28 +11,12 @@
 import { Bedroom } from '@/spaces/bedroom';
 import { Environment } from '@/components/xr/Environment';
 import { DepthShader } from '@/components/xr/shaders/DepthShader';
-import { PCFSoftShadowMap, BasicShadowMap } from 'three';
 import SunLight from '@/components/xr/SunLight';
 
-const HomePage = () => {
-	// const {
-	// 	data: { session },
-	// } = useSuspenseQuery({
-	// 	queryKey: ['me'],
-	// 	queryFn: async () => {
-	// 		const response = await publicApiClient.auth.session.$get();
-	// 		return response.json();
-	// 	},
-	// });
-
-=======
 import { useMe } from '@/services/publicApi/userHooks';
-import { Box, Heading } from '@alef/sys';
-import { Link } from '@verdant-web/react-router';
 
 const HomePage = () => {
-	const { data: session } = useMe();
->>>>>>> 823c1f82
+	// const { data: session } = useMe();
 	return (
 		<>
 			<NavBar />
