--- conflicted
+++ resolved
@@ -10,42 +10,26 @@
 	},
 	"dependencies": {
 		"@a-type/auth-fetch": "catalog:",
+		"@alef/sys": "workspace:*",
 		"@alef/common": "workspace:*",
 		"@alef/services": "workspace:*",
-<<<<<<< HEAD
-		"@alef/sys": "workspace:*",
-		"@pmndrs/uikit": "^0.8.4",
-		"@preact/signals-react": "^3.0.0",
-		"@radix-ui/react-form": "^0.1.1",
+		"@pmndrs/uikit": "^0.8.5",
 		"@react-spring/three": "^9.7.5",
-		"@react-three/drei": "^9.120.5",
-		"@react-three/fiber": "^8.17.10",
-		"@react-three/uikit": "^0.8.4",
-		"@react-three/uikit-default": "^0.8.4",
-		"@react-three/uikit-lucide": "^0.8.4",
+		"@react-three/drei": "catalog:",
+		"@react-three/fiber": "catalog:",
+		"@react-three/uikit": "^0.8.5",
+		"@react-three/uikit-default": "^0.8.5",
+		"@react-three/uikit-lucide": "^0.8.5",
 		"@react-three/xr": "^6.4.12",
 		"@tanstack/react-query": "5.62.15",
-		"@types/three": "^0.171.0",
-=======
-		"@tanstack/react-query": "5.62.15",
->>>>>>> 823c1f82
 		"@verdant-web/react-router": "^0.7.1",
 		"clsx": "2.1.1",
 		"hono": "catalog:",
-<<<<<<< HEAD
-		"react": "18.3.1",
-		"react-dom": "18.3.1",
-		"react-hot-toast": "2.5.1",
-		"suncalc": "^1.9.0",
-		"three": "^0.172.0",
-		"zustand": "^5.0.3"
-=======
 		"react": "catalog:",
 		"react-dom": "catalog:",
 		"react-hot-toast": "2.5.1",
-		"@react-three/fiber": "catalog:",
-		"@react-three/drei": "catalog:"
->>>>>>> 823c1f82
+		"suncalc": "^1.9.0",
+		"three": "^0.172.0"
 	},
 	"devDependencies": {
 		"@eslint/js": "^9.15.0",
