--- conflicted
+++ resolved
@@ -1,210 +1,76 @@
-<<<<<<< HEAD
-import { Mesh } from "three";
-import { useEnvironmentContext } from "../Environment";
-import { useCallback, useEffect, useRef } from "react";
-import { ThreeEvent, useThree } from "@react-three/fiber";
-import { CeilingLight } from "./CeilingLight";
-import { useLightStore } from "@/stores/lightStore";
-import { useState } from "react";
-import { useStageStore } from "@/stores/stageStore";
+import { useLightStore } from '@/stores/lightStore';
+import { useStageStore } from '@/stores/stageStore';
+import { ThreeEvent, useFrame, useThree } from '@react-three/fiber';
+import { useXR, useXRPlanes } from '@react-three/xr';
+import { useCallback, useEffect, useRef, useState } from 'react';
+import { Mesh } from 'three';
+import { CeilingLight } from './CeilingLight';
 
+function getLightColor(kelvin: number): string {
+	const clampedKelvin = Math.max(1.5, Math.min(10, kelvin));
+	const temperature = clampedKelvin * 10;
 
-export function getLightColor(kelvin: number): string {
-    const clampedKelvin = Math.max(1.5, Math.min(10, kelvin));
+	// Calculate red
+	let red: number;
+	if (temperature <= 66) {
+		red = 255;
+	} else {
+		red = temperature - 60;
+		red = 329.698727446 * Math.pow(red, -0.1332047592);
+		red = Math.max(0, Math.min(255, red));
+	}
 
+	// Calculate green
+	let green: number;
+	if (temperature <= 66) {
+		green = 99.4708025861 * Math.log(temperature) - 161.1195681661;
+	} else {
+		green = temperature - 60;
+		green = 288.1221695283 * Math.pow(green, -0.0755148492);
+	}
+	green = Math.max(0, Math.min(255, green));
 
-    let temperature = clampedKelvin * 10;
+	// Calculate blue
+	let blue: number;
+	if (temperature >= 66) {
+		blue = 255;
+	} else {
+		if (temperature <= 19) {
+			blue = 0;
+		} else {
+			blue = temperature - 10;
+			blue = 138.5177312231 * Math.log(blue) - 305.0447927307;
+			blue = Math.max(0, Math.min(255, blue));
+		}
+	}
 
-    // Calculate red
-    let red: number;
-    if (temperature <= 66) {
-        red = 255;
-    } else {
-        red = temperature - 60;
-        red = 329.698727446 * Math.pow(red, -0.1332047592);
-        red = Math.max(0, Math.min(255, red));
-    }
-
-    // Calculate green
-    let green: number;
-    if (temperature <= 66) {
-        green = 99.4708025861 * Math.log(temperature) - 161.1195681661;
-    } else {
-        green = temperature - 60;
-        green = 288.1221695283 * Math.pow(green, -0.0755148492);
-    }
-    green = Math.max(0, Math.min(255, green));
-
-    // Calculate blue
-    let blue: number;
-    if (temperature >= 66) {
-        blue = 255;
-    } else {
-        if (temperature <= 19) {
-            blue = 0;
-        } else {
-            blue = temperature - 10;
-            blue = 138.5177312231 * Math.log(blue) - 305.0447927307;
-            blue = Math.max(0, Math.min(255, blue));
-        }
-    }
-
-    // Convert RGB to hexadecimal format
-    return `#${((1 << 24) + (Math.round(red) << 16) + (Math.round(green) << 8) + Math.round(blue))
-        .toString(16)
-        .slice(1)
-        .toUpperCase()}`;
+	// Convert RGB to hexadecimal format
+	return `#${((1 << 24) + (Math.round(red) << 16) + (Math.round(green) << 8) + Math.round(blue)).toString(16).slice(1).toUpperCase()}`;
 }
-
-export const RoomLighting = () => {
-    const {planeMeshes} = useEnvironmentContext();
-    const ceilingPlanes = planeMeshes['ceiling'];
-    const meshRef = useRef<Mesh>(null);
-    const {lightDetails, setLightDetails, globalIntensity, globalColor} = useLightStore();
-    const {mode} = useStageStore();
-    const [editable, setEditable] = useState(mode === 'lighting');
-    const [ intensity, setIntensity] = useState<number>(globalIntensity);
-    const [ color, setColor] = useState<number>(globalColor);
-    const {gl} = useThree();
-
-    useEffect(() => {
-        setIntensity(globalIntensity);
-    }, [globalIntensity]);
-
-    useEffect(() => {
-        setColor(globalColor);
-    }, [globalColor]);
-
-    useEffect(() => {
-        setEditable(mode === 'lighting');
-    }, [mode]);
-
-    useEffect(() => {
-        if (!ceilingPlanes || ceilingPlanes.length === 0) return;
-        const ceilingPlane = ceilingPlanes[0];
-        if (!ceilingPlane) return;
-        
-        setTimeout(() => {
-            if (!meshRef.current) return;
-            ceilingPlane.getWorldPosition(meshRef.current.position);
-            meshRef.current.position.y -= 0.01;
-        }, 100);
-        
-        
-    }, [ceilingPlanes]);
-
-
-
-    const handleClick = useCallback((event: ThreeEvent<PointerEvent>) => {
-        if (!editable) return;
-        const light = {
-            position: event.point,
-            // intensity: 0.8,
-            // color: 2.7,
-        };
-        lightDetails[new Date().getTime().toString()] = light;
-
-        setLightDetails(lightDetails);
-    }, [editable]);
-
-
-    return (
-        <group>
-            <mesh ref={meshRef} rotation={[Math.PI / 2, 0, 0]} onClick={handleClick}>
-                <planeGeometry args={[100, 100]} />
-                <meshStandardMaterial transparent={true} colorWrite={false}/>
-            </mesh>
-            <ambientLight intensity={0.1} color={getLightColor(2.7)} />
-            {Object.entries(lightDetails).map(([id, light]) => {
-                gl.shadowMap.needsUpdate = true;
-                return (
-                    <CeilingLight key={id} id={id} position={light.position} intensity={intensity} color={getLightColor(color)} />
-                )
-            })}
-        </group>
-    )
-}
-=======
-import { SpotLightProps, ThreeEvent, useFrame, useThree } from '@react-three/fiber';
-import { useXR, useXRPlanes } from '@react-three/xr';
-import { useCallback, useRef } from 'react';
-import { Mesh, Vector3 } from 'three';
-import { create } from 'zustand';
-
-type LightDetails = {
-	position: Vector3;
-	intensity: number;
-	color: string;
-};
-
-type LightDetailsStore = {
-	lightDetails: LightDetails[];
-	setLightDetails: (lightDetails: LightDetails[]) => void;
-};
-
-const useLightStore = create<LightDetailsStore>((set) => {
-	return {
-		lightDetails: [],
-		setLightDetails: (lightDetails: LightDetails[]) => set({ lightDetails }),
-	};
-});
-
-const getWarmLightVariation = (baseColor: string = '#FFE5B7') => {
-	// Convert hex to HSL for easier manipulation
-	const rgb2hsl = (hex: string): [number, number, number] => {
-		// Remove # if present
-		hex = hex.replace('#', '');
-
-		// Convert hex to RGB
-		const r = parseInt(hex.substring(0, 2), 16) / 255;
-		const g = parseInt(hex.substring(2, 4), 16) / 255;
-		const b = parseInt(hex.substring(4, 6), 16) / 255;
-
-		const max = Math.max(r, g, b);
-		const min = Math.min(r, g, b);
-		let h = 0,
-			s = 0;
-		const l = (max + min) / 2;
-
-		if (max !== min) {
-			const d = max - min;
-			s = l > 0.5 ? d / (2 - max - min) : d / (max + min);
-
-			switch (max) {
-				case r:
-					h = (g - b) / d + (g < b ? 6 : 0);
-					break;
-				case g:
-					h = (b - r) / d + 2;
-					break;
-				case b:
-					h = (r - g) / d + 4;
-					break;
-			}
-			h /= 6;
-		}
-
-		return [h * 360, s * 100, l * 100];
-	};
-
-	// Get base HSL values
-	const [baseH, baseS, baseL] = rgb2hsl(baseColor);
-
-	// Create subtle variations
-	const hue = baseH + (Math.random() * 10 - 5); // ±5 degrees
-	const saturation = baseS + (Math.random() * 10 - 5); // ±5%
-	const lightness = baseL + (Math.random() * 6 - 3); // ±3%
-
-	return `hsl(${hue}, ${saturation}%, ${lightness}%)`;
-};
 
 export const RoomLighting = () => {
 	const ceilingPlanes = useXRPlanes('ceiling');
 	const ceilingPlane = ceilingPlanes[0];
+	const meshRef = useRef<Mesh>(null);
+	const { lightDetails, setLightDetails, globalIntensity, globalColor } = useLightStore();
+	const { mode } = useStageStore();
+	const [editable, setEditable] = useState(mode === 'lighting');
+	const [intensity, setIntensity] = useState<number>(globalIntensity);
+	const [color, setColor] = useState<number>(globalColor);
+	const { gl } = useThree();
 
-	const meshRef = useRef<Mesh>(null);
-	const { lightDetails, setLightDetails } = useLightStore();
-	const { gl } = useThree();
+	useEffect(() => {
+		setIntensity(globalIntensity);
+	}, [globalIntensity]);
+
+	useEffect(() => {
+		setColor(globalColor);
+	}, [globalColor]);
+
+	useEffect(() => {
+		setEditable(mode === 'lighting');
+	}, [mode]);
+
 	const { originReferenceSpace } = useXR();
 
 	useFrame((_s, _d, frame: XRFrame) => {
@@ -219,55 +85,34 @@
 		}
 	});
 
-	const handleClick = useCallback((event: ThreeEvent<PointerEvent>) => {
-		const light = {
-			position: event.point,
-			intensity: 0.8,
-			// You can change this base color as needed
-			color: getWarmLightVariation('#FFE5B7'), // Warm white (2700K)
-		};
-		lightDetails.push(light);
-		setLightDetails(lightDetails);
-	}, []);
+	const handleClick = useCallback(
+		(event: ThreeEvent<MouseEvent>) => {
+			if (!editable) return;
+			const light = {
+				position: event.point,
+				// intensity: 0.8,
+				// color: 2.7,
+			};
+
+			setLightDetails({
+				...lightDetails,
+				[crypto.randomUUID()]: light,
+			});
+		},
+		[editable, lightDetails, setLightDetails]
+	);
 
 	return (
 		<group>
-			<mesh ref={meshRef} rotation={[Math.PI / 2, 0, 0]} onPointerUp={handleClick}>
+			<mesh ref={meshRef} rotation={[Math.PI / 2, 0, 0]} onClick={handleClick}>
 				<planeGeometry args={[100, 100]} />
 				<meshStandardMaterial transparent={true} colorWrite={false} />
 			</mesh>
-			<ambientLight intensity={0.1} color={getWarmLightVariation('#FFE5B7')} />
-			{lightDetails.map((light, index) => {
+			<ambientLight intensity={0.1} color={getLightColor(2.7)} />
+			{Object.entries(lightDetails).map(([id, light]) => {
 				gl.shadowMap.needsUpdate = true;
-				return <CeilingLight key={index} {...light} />;
+				return <CeilingLight key={id} id={id} position={light.position} intensity={intensity} color={getLightColor(color)} />;
 			})}
 		</group>
 	);
-};
-
-export const CeilingLight = ({ ...props }: SpotLightProps) => {
-	return (
-		<group>
-			<mesh position={props.position}>
-				<sphereGeometry args={[0.1, 32, 32]} />
-				<meshBasicMaterial color="yellow" transparent={true} opacity={0.5} />
-			</mesh>
-			<spotLight
-				castShadow={true}
-				shadow-mapSize-width={2048}
-				shadow-mapSize-height={2048}
-				shadow-camera-far={10}
-				shadow-bias={0.000008}
-				shadow-normalBias={0.013}
-				angle={Math.PI / 2.5} // 60 degrees spread
-				penumbra={0.2} // Soft edges
-				decay={0.5} // Physical light falloff
-				distance={20} // Maximum range
-				position={props.position}
-				intensity={props.intensity} // Compensate for directional nature
-				{...props}
-			/>
-		</group>
-	);
-};
->>>>>>> deda729b
+};