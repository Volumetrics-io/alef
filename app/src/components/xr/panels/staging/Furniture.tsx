import { FurnitureItem, useAllFurniture } from '@/services/publicApi/furnitureHooks';
import { useEditorStageMode } from '@/stores/editorStore';
import { useActiveRoomLayout, useAddFurniture } from '@/stores/roomStore/roomStore';
import { Attribute, formatAttribute, RoomType } from '@alef/common';
import { Container, Image, Text } from '@react-three/uikit';
import { Button, colors } from '@react-three/uikit-default';
import { ArrowLeftIcon, ArrowRightIcon } from '@react-three/uikit-lucide';
import { useState } from 'react';
import { RoomTypePicker } from '../../ui/RoomTypePicker';
import { Surface } from '../../ui/Surface';

export function Furniture() {
	const [, setMode] = useEditorStageMode();
	const layout = useActiveRoomLayout();
	const [filters, setFilters] = useState<Attribute[]>(() => {
		// initial filter selects furniture of the same type as the layout
		if (layout?.type) {
			return [{ key: 'category', value: layout.type }];
		}
		return [];
	});
	const { data: furniture } = useAllFurniture({
		attributeFilter: filters,
	});

	return (
		<Surface width={430} height={300} flexDirection="column" flexWrap="no-wrap" gap={10} padding={10}>
			<FilterControl filters={filters} setFilters={setFilters} />
			{/* <ambientLight intensity={0.5} /> */}
			<Container overflow="scroll" flexShrink={1} scrollbarWidth={5} scrollbarBorderRadius={2} paddingRight={6} scrollbarColor={colors.primary} flexDirection="column">
				<Container flexDirection="row" gap={8} justifyContent="space-evenly" flexWrap="wrap">
					{furniture.map((furnitureItem) => (
						<FurnitureSelectItem key={furnitureItem.id} furnitureItem={furnitureItem} />
					))}
				</Container>
			</Container>
			<Container flexGrow={1} flexShrink={0} flexDirection="row" gap={4} width="100%" paddingRight={6} justifyContent="space-between">
				<Button onClick={() => setMode('layout')}>
					<ArrowLeftIcon />
				</Button>
				<Button onClick={() => setMode('lighting')}>
					<ArrowRightIcon />
				</Button>
			</Container>
		</Surface>
	);
}

function FurnitureSelectItem({ furnitureItem }: { furnitureItem: FurnitureItem }) {
	const addFurniture = useAddFurniture();
	return (
		<Surface
			flexDirection="column"
			gap={5}
			width={180}
			marginBottom={5}
			onClick={() =>
				addFurniture({
					furnitureId: furnitureItem.id,
					position: { x: 0, y: 0, z: 0 },
					rotation: { x: 0, y: 0, z: 0, w: 1 },
				})
			}
		>
			<Text fontSize={14} color={colors.primary}>
				{furnitureItem.name}
			</Text>
			<Container flexDirection="row" gap={2} flexWrap="wrap">
				{furnitureItem.attributes.map((attr) => (
					<FurnitureAttributeTag key={formatAttribute(attr)} value={attr} />
				))}
			</Container>
<<<<<<< HEAD
			<Container flexDirection="column" flexGrow={1} flexShrink={0} backgroundColor={colors.accent} borderRadius={5} padding={4} height={120}>
				<Content marginY="auto">
					<FurnitureModel furnitureId={furnitureItem.id} />
				</Content>
=======
			<Container
				flexDirection="column"
				flexGrow={1}
				flexShrink={0}
				alignItems="center"
				justifyContent="center"
				backgroundColor={colors.accent}
				borderRadius={5}
				width="100%"
				height={120}
			>
				<Image src={`${import.meta.env.VITE_PUBLIC_API_ORIGIN}/furniture/${furnitureItem.id}/image.jpg`} width="100%" height="100%" objectFit="cover" />
>>>>>>> ab97687e
			</Container>
		</Surface>
	);
}

interface FurnitureAttributeTagProps {
	value: Attribute;
}
function FurnitureAttributeTag({ value }: FurnitureAttributeTagProps) {
	return (
		<Container borderWidth={1} borderRadius={12} borderColor={colors.border} paddingX={8} paddingY={2}>
			<Text fontSize={8} color={colors.primary}>
				{value.key}:
			</Text>
			<Text fontSize={8} color={colors.primary}>
				{value.value}
			</Text>
		</Container>
	);
}

function FilterControl({ filters, setFilters }: { filters: Attribute[]; setFilters: (filters: Attribute[]) => void }) {
	const selectedRoomTypes = filters.filter((f) => f.key === 'category').map((f) => f.value as RoomType);

	return (
		<RoomTypePicker
			multiple
			value={selectedRoomTypes}
			onValueChange={(newSelectedCategories) => {
				setFilters(filters.filter((f) => f.key !== 'category').concat(newSelectedCategories.map((category) => ({ key: 'category', value: category }))));
			}}
			direction="row"
			wrap
			size="small"
		/>
	);
}<|MERGE_RESOLUTION|>--- conflicted
+++ resolved
@@ -70,12 +70,6 @@
 					<FurnitureAttributeTag key={formatAttribute(attr)} value={attr} />
 				))}
 			</Container>
-<<<<<<< HEAD
-			<Container flexDirection="column" flexGrow={1} flexShrink={0} backgroundColor={colors.accent} borderRadius={5} padding={4} height={120}>
-				<Content marginY="auto">
-					<FurnitureModel furnitureId={furnitureItem.id} />
-				</Content>
-=======
 			<Container
 				flexDirection="column"
 				flexGrow={1}
@@ -88,7 +82,6 @@
 				height={120}
 			>
 				<Image src={`${import.meta.env.VITE_PUBLIC_API_ORIGIN}/furniture/${furnitureItem.id}/image.jpg`} width="100%" height="100%" objectFit="cover" />
->>>>>>> ab97687e
 			</Container>
 		</Surface>
 	);
