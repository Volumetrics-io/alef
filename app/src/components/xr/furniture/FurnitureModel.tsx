--- conflicted
+++ resolved
@@ -74,15 +74,6 @@
 	);
 });
 
-<<<<<<< HEAD
-const PlaceholderModel = forwardRef<any, { onClick?: () => void }>(function PlaceholderModel({ onClick }, ref) {
-	return (
-		<mesh onClick={onClick} ref={ref} position={[0, 0.5, 0]}>
-			<sphereGeometry args={[0.5, 8, 8]} />
-			<meshBasicMaterial color="white" transparent opacity={0.5} />
-		</mesh>
-	);
-=======
 const PlaceholderModel = forwardRef<any, { onClick?: () => void; furnitureId: PrefixedId<'f'> }>(function PlaceholderModel({ onClick, furnitureId }, ref) {
 	const { data } = useFurnitureDetails(furnitureId);
 	// data contains metadata about measured dimensions, which we can use to show a more accurate placeholder.
@@ -90,7 +81,6 @@
 	const dimensions: [number, number, number] = hasDimensions ? [data.measuredDimensionsX!, data.measuredDimensionsY!, data.measuredDimensionsZ!] : [1, 1, 1];
 
 	return <SimpleBox size={dimensions} position={[0, dimensions[1] / 2, 0]} onClick={onClick} ref={ref} />;
->>>>>>> 92cd09fa
 });
 
 export const CollisionModel = forwardRef<Group, FurnitureModelProps & { errorFallback?: ReactNode; onClick?: () => void; enabled?: boolean }>(
