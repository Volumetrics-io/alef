import { EmailSigninForm } from '@/components/auth/EmailSigninForm';
<<<<<<< HEAD
import { EmailSignupForm } from '@/components/auth/EmailSignupForm';
import { OAuthSigninButton } from '@/components/auth/OAuthSigninButton';
import { Box, Frame, Heading, Icon, Logo, Tabs } from '@alef/sys';
=======
import { Box, Frame, Heading, Link, Logo } from '@alef/sys';
>>>>>>> 669749d9
import { useSearchParams } from '@verdant-web/react-router';

const LoginPage = () => {
	const [searchParams, updateSearch] = useSearchParams();
	const returnTo = searchParams.get('returnTo') ?? undefined;
	const tab = searchParams.get('tab') ?? 'login';
	const error = searchParams.get('error') ?? undefined;

	return (
		<Box full stacked align="center" justify="center" p>
			<Frame gapped stacked p constrained>
				<Box full align="center" gapped>
					<Logo width={80} height={80} style={{ alignSelf: 'flex-start' }} />
					<Heading level={1} style={{ fontSize: '2rem' }}>
						alef
					</Heading>
				</Box>
        {error && (
					<Box p style={{ backgroundColor: 'var(--error-paper)', color: 'var(--error-ink)' }}>
						{error}
					</Box>
				)}

				<Tabs
					value={tab}
					onValueChange={(value) =>
						updateSearch((s) => {
							s.set('tab', value);
							return s;
						})
					}
				>
					<Box align="stretch" stacked gapped>
						<Box justify="center">
							<Tabs.List>
								<Tabs.Trigger value="login">
									<Box gapped>
										<Icon name="hand" />
										Log&nbsp;in
									</Box>
								</Tabs.Trigger>
								<Tabs.Trigger value="signup">
									<Box gapped>
										<Icon name="square-check-big" />
										Sign&nbsp;up
									</Box>
								</Tabs.Trigger>
							</Tabs.List>
						</Box>
						<Tabs.Content value="login">
							<Box stacked gapped>
								<Heading level={1}>Log in</Heading>
								<OAuthSigninButton provider="google" returnTo={returnTo} style={{ margin: '0 auto' }}>
									Log in with Google
								</OAuthSigninButton>
								<Or />
								<EmailSigninForm returnTo={returnTo} />
							</Box>
						</Tabs.Content>
						<Tabs.Content value="signup">
							<Box stacked gapped>
								<Heading level={1}>Sign up</Heading>
								<OAuthSigninButton provider="google" returnTo={returnTo} style={{ margin: '0 auto' }}>
									Sign up with Google
								</OAuthSigninButton>
								<Or />
								<EmailSignupForm returnTo={returnTo} />
							</Box>
						</Tabs.Content>
					</Box>
				</Tabs>
			</Frame>
			<Box gapped p="small" style={{ fontSize: '0.8rem', color: 'var(--faded)' }}>
				<Link to="https://alef.io/tos">Terms of Service</Link>
				<Link to="https://alef.io/privacy">Privacy Policy</Link>
			</Box>
		</Box>
	);
};

const Or = () => (
	<Box justify="between" align="center" gapped>
		<Box full style={{ borderBottom: 'var(--border)' }} />
		<Box>or</Box>
		<Box full style={{ borderBottom: 'var(--border)' }} />
	</Box>
);

export default LoginPage;<|MERGE_RESOLUTION|>--- conflicted
+++ resolved
@@ -1,11 +1,7 @@
 import { EmailSigninForm } from '@/components/auth/EmailSigninForm';
-<<<<<<< HEAD
 import { EmailSignupForm } from '@/components/auth/EmailSignupForm';
 import { OAuthSigninButton } from '@/components/auth/OAuthSigninButton';
-import { Box, Frame, Heading, Icon, Logo, Tabs } from '@alef/sys';
-=======
-import { Box, Frame, Heading, Link, Logo } from '@alef/sys';
->>>>>>> 669749d9
+import { Box, Frame, Heading, Icon, Link, Logo, Tabs } from '@alef/sys';
 import { useSearchParams } from '@verdant-web/react-router';
 
 const LoginPage = () => {
