--- conflicted
+++ resolved
@@ -1,18 +1,11 @@
-<<<<<<< HEAD
 import { PlaneAnchor } from "@/components/xr/anchors"
 import { SnapAnchor } from "@/components/xr/anchors/SnapAnchor";
 import { MeshDraggable, MeshDragController } from "@/components/xr/controls/MeshDragControls";
 import { Bvh, Gltf } from "@react-three/drei"
-=======
-import { PlaneAnchor } from '@/components/xr/anchors';
-import { SnapAnchor } from '@/components/xr/anchors/SnapAnchor';
-import { Gltf } from '@react-three/drei';
->>>>>>> 5f4730c0
 import { forwardRef } from 'react';
 
 export const Bedroom = forwardRef(() => {
 	return (
-<<<<<<< HEAD
         <>
             <PlaneAnchor label="floor">
                     {/* <MeshDraggable fixed={true}>
@@ -30,15 +23,6 @@
                         </MeshDragController>
                     </MeshDraggable>
                 </SnapAnchor>
-=======
-		<>
-			<PlaneAnchor label="floor">
-				<Gltf src="https://testing-models.alef.io/assets/bedroom/rug.glb" receiveShadow position={[0, 0.0, 0]} />
-
-				<SnapAnchor label="wall" padding={1}>
-					<Gltf src="https://testing-models.alef.io/assets/bedroom/dresser.glb" position={[0, 0, -0.1]} castShadow receiveShadow rotation={[0, Math.PI, 0]} />
-				</SnapAnchor>
->>>>>>> 5f4730c0
 
 				{/* <SnapAnchor label="wall" padding={1}> */}
 				{/* <Gltf castShadow receiveShadow src="https://testing-models.alef.io/assets/bedroom/bed.glb"/> */}
