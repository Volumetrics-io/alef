--- conflicted
+++ resolved
@@ -1,47 +1,30 @@
 import { useRescanRoom } from '@/hooks/useRescanRoom';
 import { useMe } from '@/services/publicApi/userHooks';
 import { useEditorStageMode } from '@/stores/editorStore';
-<<<<<<< HEAD
-import { Container, Root } from '@react-three/uikit';
-import { colors, Toggle } from '@react-three/uikit-default';
+import { Container, FontFamilyProvider, Root } from '@react-three/uikit';
+import { colors, Defaults } from '@react-three/uikit-default';
 import { BoxIcon, HouseIcon, Menu, SettingsIcon, Sofa, SunIcon, X } from '@react-three/uikit-lucide';
 import { useXR } from '@react-three/xr';
-=======
-import { Container, FontFamilyProvider, Root } from '@react-three/uikit';
-import { colors, Defaults } from '@react-three/uikit-default';
-import { BoxIcon, HouseIcon, Menu, Sofa, SunIcon, X } from '@react-three/uikit-lucide';
->>>>>>> af24ae8b
 import { Suspense, useMemo, useState } from 'react';
 import { Vector3 } from 'three';
 import { DraggableBodyAnchor } from '../anchors/DraggableBodyAnchor';
 import { DragController } from '../controls/Draggable';
-<<<<<<< HEAD
-import { Surface } from '../ui/Surface';
 import { FurniturePanel } from './staging/furniture/FurniturePanel';
 import { Layouts } from './staging/Layouts';
 import { Lighting } from './staging/Lighting';
 import { SettingsPanel } from './staging/SettingsPanel';
 import { UpdatePrompt } from './UpdatePrompt';
-
-export function StagerPanel({ onToggle }: { onToggle?: () => void }) {
-=======
-import { Furniture } from './staging/Furniture';
-import { Layouts } from './staging/Layouts';
-import { Lighting } from './staging/Lighting';
-import { useXR } from '@react-three/xr';
-import { Vector3 } from 'three';
 import { Selector, SelectorItem } from '../ui/Selector';
 import { Button } from '../ui/Button';
 
 export function StagerPanel() {
->>>>>>> af24ae8b
 	const [mode, setMode] = useEditorStageMode();
 	const [isOpen, setIsOpen] = useState(false);
 	const isInXR = useXR((s) => !!s.session);
 
 	const position = useMemo(() => {
 		if (!isInXR) {
-			return new Vector3(0, -0.1, 0.75);
+			return new Vector3(-0.1, 0, 0.75);
 		}
 		if (isOpen) {
 			return new Vector3(0, -0.15, 0.75);
@@ -51,20 +34,12 @@
 
 	const { canRescan, rescanRoom } = useRescanRoom();
 
-<<<<<<< HEAD
 	const { data: session } = useMe();
 	const isLoggedIn = !!session;
-=======
->>>>>>> af24ae8b
 
 	return (
 		<DraggableBodyAnchor follow={!isOpen} position={position} lockY={true} distance={0.15}>
 			<Root pixelSize={0.001} flexDirection="column" gap={10}>
-<<<<<<< HEAD
-				<UpdatePrompt />
-				<Surface flexGrow={0} flexShrink={0} marginX="auto">
-					<Toggle
-=======
 				<Defaults>
 					<FontFamilyProvider
 						bricolage-grotesque={{
@@ -89,8 +64,8 @@
 						}}
 					>
 				<Container alignItems="center" flexGrow={0} flexShrink={0} gap={4} marginX="auto">
+					<UpdatePrompt />
 					<Button size="icon" variant={isOpen ? 'destructive' : 'default'}
->>>>>>> af24ae8b
 						onClick={() => {
 							setMode(null);
 							setIsOpen(!isOpen);
@@ -110,25 +85,20 @@
 							<SelectorItem selected={mode === 'lighting'} onClick={() => setMode('lighting')}>
 								<SunIcon />
 							</SelectorItem>
+							{!isLoggedIn && (
+							<SelectorItem selected={mode === 'settings'} onClick={() => setMode('settings')}>
+								<SettingsIcon color={colors.secondaryForeground} />
+							</SelectorItem>
+						)}
 						</Selector>
 						{canRescan && (
 							<Button size="icon" onClick={() => rescanRoom()}>
 								<BoxIcon />
 							</Button>
 						)}
-<<<<<<< HEAD
-						{!isLoggedIn && (
-							<Toggle onClick={() => setMode('settings')}>
-								<SettingsIcon color={colors.secondaryForeground} />
-							</Toggle>
-						)}
-					</Container>
-				</Surface>
-=======
 						</>
 					)}
 				</Container>
->>>>>>> af24ae8b
 				{isOpen && (
 					<>
 						{mode === 'lighting' && <Lighting />}
