--- conflicted
+++ resolved
@@ -1,14 +1,8 @@
-<<<<<<< HEAD
 import { Vector3, Group } from 'three';
 import React, { useState, createContext, useContext, useCallback } from 'react';
 import { ThreeEvent } from '@react-three/fiber';
 import { useRef } from 'react';
-=======
-import { ThreeEvent } from '@react-three/fiber';
->>>>>>> 5f4730c0
 import { Container } from '@react-three/uikit';
-import React, { createContext, useCallback, useContext, useRef, useState } from 'react';
-import { Group, Vector3 } from 'three';
 
 // Create a context for the drag controls
 export interface DragContextType {
@@ -19,7 +13,7 @@
 
 export const DragContext = createContext<DragContextType | null>(null);
 
-export function Draggable({ fixed, children }: { fixed: boolean, children: React.ReactNode }) {
+export function Draggable({ fixed, children }: { fixed?: boolean, children: React.ReactNode }) {
 	const groupRef = useRef<Group>(null);
 	const [isDragging, setIsDragging] = useState(false);
 	const lastPointerPosition = useRef<Vector3>(new Vector3());
@@ -43,15 +37,11 @@
 				const scaleFactor = 1 + distanceFromStart * 2;
 				delta.current.multiplyScalar(scaleFactor);
 
-<<<<<<< HEAD
                 if (fixed) {
-                    delta.setY(0);
+                    delta.current.setY(0);
                 }
 
-				groupRef.current.position.add(delta);
-=======
 				groupRef.current.position.add(delta.current);
->>>>>>> 5f4730c0
 			}
 		},
 		[isDragging]
