import { useSelect, useSelectedLightPlacementId } from '@/stores/editorStore';
import { useGlobalLighting, useLightPlacement, useMoveLight, useSubscribeToPlacementPosition } from '@/stores/roomStore/roomStore';
import { useStageStore } from '@/stores/stageStore';
import { PrefixedId } from '@alef/common';
import { Handle, HandleTarget } from '@react-three/handle';
import { useHover } from '@react-three/xr';
import { useCallback, useRef } from 'react';
import { Group, Vector3 } from 'three';
import { getLightColor } from './getLightColor';

export const CeilingLight = ({ id, ...props }: { id: PrefixedId<'lp'> }) => {
	const { mode } = useStageStore();
	const editable = mode === 'lighting';
	const selectedLightId = useSelectedLightPlacementId();
	const selected = selectedLightId === id;
	const select = useSelect();
	const [{ intensity: globalIntensity, color: globalColor }] = useGlobalLighting();

	const groupRef = useRef<Group>(null);
	const hovered = useHover(groupRef as any);

	const handleClick = () => {
		if (!editable) return;
		select(id);
	};

	const light = useLightPlacement(id);
<<<<<<< HEAD
	if (!light) return null;
	const initialPosition = new Vector3().copy(light.position);
=======
>>>>>>> adc68a00
	const move = useMoveLight(id);

	const handlePointerUp = useCallback(() => {
		if (!groupRef.current) return;

		move({ position: groupRef.current.position });
	}, [move]);

	// subscribe to position changes
	useSubscribeToPlacementPosition(id, (position) => {
		if (position) {
			groupRef.current?.position.copy(position);
		}
	});

	if (!light) {
		return null;
	}

	return (
		<HandleTarget>
			<group position={new Vector3().copy(light.position)} ref={groupRef}>
				{editable && (
					<group>
						<mesh position={[0, -0.01, 0]} visible={hovered || selected} rotation={[Math.PI / 2, 0, 0]}>
							<ringGeometry args={[0.125, 0.16, 32]} />
							<meshBasicMaterial color="white" />
						</mesh>
						<Handle targetRef="from-context" translate={{ x: true, y: false, z: true }} scale={false} rotate={false}>
							<mesh onClick={handleClick} onPointerUp={handlePointerUp}>
								<sphereGeometry args={[0.1, 32, 32]} />
								<meshBasicMaterial color={getLightColor(globalColor)} transparent={true} opacity={globalIntensity} />
							</mesh>
						</Handle>
					</group>
				)}
				<spotLight
					castShadow={true}
					shadow-mapSize-width={2048}
					shadow-mapSize-height={2048}
					shadow-camera-far={10}
					shadow-bias={0.000008}
					shadow-normalBias={0.013}
					angle={Math.PI / 2.5} // 60 degrees spread
					penumbra={0.2} // Soft edges
					decay={0.5} // Physical light falloff
					distance={20} // Maximum range
					position={[0, 0, 0]}
					intensity={globalIntensity} // Compensate for directional nature
					color={getLightColor(globalColor)}
					{...props}
				/>
			</group>
		</HandleTarget>
	);
};<|MERGE_RESOLUTION|>--- conflicted
+++ resolved
@@ -25,11 +25,6 @@
 	};
 
 	const light = useLightPlacement(id);
-<<<<<<< HEAD
-	if (!light) return null;
-	const initialPosition = new Vector3().copy(light.position);
-=======
->>>>>>> adc68a00
 	const move = useMoveLight(id);
 
 	const handlePointerUp = useCallback(() => {
