import { EmailSigninForm } from '@/components/auth/EmailSigninForm';
import { EmailSignupForm } from '@/components/auth/EmailSignupForm';
import { OAuthSigninButton } from '@/components/auth/OAuthSigninButton';
import { Box, Frame, Heading, Icon, Logo, Tabs } from '@alef/sys';
import { useSearchParams } from '@verdant-web/react-router';

const LoginPage = () => {
	const [searchParams, updateSearch] = useSearchParams();
	const returnTo = searchParams.get('returnTo') ?? undefined;
<<<<<<< HEAD
	const tab = searchParams.get('tab') ?? 'login';
=======
	const error = searchParams.get('error') ?? undefined;
>>>>>>> af92d58b

	return (
		<Box full align="center" justify="center" p>
			<Frame gapped stacked p constrained>
				<Box full align="center" gapped>
					<Logo width={80} height={80} style={{ alignSelf: 'flex-start' }} />
					<Heading level={1} style={{ fontSize: '2rem' }}>
						alef
					</Heading>
				</Box>

<<<<<<< HEAD
				<Tabs
					value={tab}
					onValueChange={(value) =>
						updateSearch((s) => {
							s.set('tab', value);
							return s;
						})
					}
				>
					<Box align="stretch" stacked gapped>
						<Box justify="center">
							<Tabs.List>
								<Tabs.Trigger value="login">
									<Box gapped>
										<Icon name="hand" />
										Log&nbsp;in
									</Box>
								</Tabs.Trigger>
								<Tabs.Trigger value="signup">
									<Box gapped>
										<Icon name="square-check-big" />
										Sign&nbsp;up
									</Box>
								</Tabs.Trigger>
							</Tabs.List>
						</Box>
						<Tabs.Content value="login">
							<Box stacked gapped>
								<Heading level={1}>Log in</Heading>
								<OAuthSigninButton provider="google" returnTo={returnTo} style={{ margin: '0 auto' }}>
									Log in with Google
								</OAuthSigninButton>
								<Or />
								<EmailSigninForm returnTo={returnTo} />
							</Box>
						</Tabs.Content>
						<Tabs.Content value="signup">
							<Box stacked gapped>
								<Heading level={1}>Sign up</Heading>
								<OAuthSigninButton provider="google" returnTo={returnTo} style={{ margin: '0 auto' }}>
									Sign up with Google
								</OAuthSigninButton>
								<Or />
								<EmailSignupForm returnTo={returnTo} />
							</Box>
						</Tabs.Content>
					</Box>
				</Tabs>
=======
				<Heading level={1}>Login</Heading>
				{error && (
					<Box p style={{ backgroundColor: 'var(--error-paper)', color: 'var(--error-ink)' }}>
						{error}
					</Box>
				)}
				<EmailSigninForm returnTo={returnTo} />
>>>>>>> af92d58b
			</Frame>
		</Box>
	);
};

const Or = () => (
	<Box justify="between" align="center" gapped>
		<Box full style={{ borderBottom: 'var(--border)' }} />
		<Box>or</Box>
		<Box full style={{ borderBottom: 'var(--border)' }} />
	</Box>
);

export default LoginPage;<|MERGE_RESOLUTION|>--- conflicted
+++ resolved
@@ -7,11 +7,8 @@
 const LoginPage = () => {
 	const [searchParams, updateSearch] = useSearchParams();
 	const returnTo = searchParams.get('returnTo') ?? undefined;
-<<<<<<< HEAD
 	const tab = searchParams.get('tab') ?? 'login';
-=======
 	const error = searchParams.get('error') ?? undefined;
->>>>>>> af92d58b
 
 	return (
 		<Box full align="center" justify="center" p>
@@ -22,8 +19,12 @@
 						alef
 					</Heading>
 				</Box>
+        {error && (
+					<Box p style={{ backgroundColor: 'var(--error-paper)', color: 'var(--error-ink)' }}>
+						{error}
+					</Box>
+				)}
 
-<<<<<<< HEAD
 				<Tabs
 					value={tab}
 					onValueChange={(value) =>
@@ -72,15 +73,6 @@
 						</Tabs.Content>
 					</Box>
 				</Tabs>
-=======
-				<Heading level={1}>Login</Heading>
-				{error && (
-					<Box p style={{ backgroundColor: 'var(--error-paper)', color: 'var(--error-ink)' }}>
-						{error}
-					</Box>
-				)}
-				<EmailSigninForm returnTo={returnTo} />
->>>>>>> af92d58b
 			</Frame>
 		</Box>
 	);
