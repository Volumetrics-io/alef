import { ErrorBoundary, Main } from '@alef/sys';

import { NavBar } from '@/components/NavBar';
import { ControlCenter } from '@/components/xr/ControlCenter.tsx';
import { Environment } from '@/components/xr/Environment';
import { DepthShader } from '@/components/xr/shaders/DepthShader';
// import SunLight from '@/components/xr/lighting/SunLight.tsx';
import { useGeoStore } from '@/stores/geoStore.ts';
import { xrStore } from '@/stores/xrStore.ts';
import { reversePainterSortStable } from '@pmndrs/uikit';
import { Canvas } from '@react-three/fiber';
import { colors, Toggle } from '@react-three/uikit-default';
import { Baby, Bed, LampDesk } from '@react-three/uikit-lucide';
import { noEvents, PointerEvents, XR } from '@react-three/xr';

import { RoomRenderer } from '@/components/xr/room/RoomRenderer';
import { useMe } from '@/services/publicApi/userHooks';
<<<<<<< HEAD
import { Physics } from '@react-three/rapier';
=======
import { RoomLighting } from '@/components/xr/lighting/RoomLighting';
import { PCFSoftShadowMap } from 'three';
>>>>>>> c565d6f8
import { useNavigate } from '@verdant-web/react-router';
import { useEffect } from 'react';

const HomePage = () => {
	const geoStore = useGeoStore();
	const { data: session } = useMe();
	const navigate = useNavigate();
	useEffect(() => {
		if (!session?.emailVerifiedAt) {
			navigate('/complete-signup');
		}
	}, [session?.emailVerifiedAt, navigate]);
	return (
		<>
			<NavBar />
			<Main full style={{ height: '100vh' }}>
				<ErrorBoundary>
					<Canvas
						events={noEvents}
						onCreated={(state) => {
							state.gl.setClearColor(0xefffff);
							state.gl.localClippingEnabled = true;
							state.gl.setTransparentSort(reversePainterSortStable);
							state.gl.shadowMap.autoUpdate = false;
							state.gl.shadowMap.type = PCFSoftShadowMap;
						}}
						shadows={true}
					>
<<<<<<< HEAD
						<Physics debug>
							<PointerEvents />
							<XR store={xrStore}>
								<DepthShader />
								<ControlCenter>
									<Toggle>
										<Bed color={colors.primary} />
									</Toggle>
									<Toggle>
										<LampDesk color={colors.primary} />
									</Toggle>
									<Toggle>
										<Baby color={colors.primary} />
									</Toggle>
									{/* <Toggle>
								<Sofa color={colors.primary} />
							</Toggle> */}
								</ControlCenter>
								<Environment>
									<SunLight />
									{/* <Bedroom /> */}
									<RoomRenderer />
								</Environment>
							</XR>
						</Physics>
=======
						<PointerEvents />
						<XR store={xrStore}>
							<DepthShader />
							<ControlCenter>
								<Toggle>
									<Bed color={colors.primary} />
								</Toggle>
								<Toggle>
									<LampDesk color={colors.primary} />
								</Toggle>
								<Toggle>
									<Baby color={colors.primary} />
								</Toggle>
							</ControlCenter>
							<Environment>
								<RoomLighting />
								{/* TODO: sun light needs refinement */}
								{/* <SunLight /> */}
								{/* <Bedroom /> */}
								<RoomRenderer />
							</Environment>
						</XR>
>>>>>>> c565d6f8
					</Canvas>
				</ErrorBoundary>
			</Main>
			<button
				style={{
					position: 'fixed',
					bottom: '0',
					left: '50%',
					transform: 'translateX(-50%)',
					background: 'black',
					borderRadius: '0.5rem',
					border: 'none',
					fontWeight: 'bold',
					color: 'white',
					padding: '1rem 2rem',
					cursor: 'pointer',
					fontSize: '1.5rem',
					boxShadow: '0px 0px 20px rgba(0,0,0,1)',
				}}
				onClick={() => {
					xrStore.enterAR();
					geoStore.fetchLocation();
				}}
				>
				Enter AR
			</button>
		</>
	);
};

export default HomePage;<|MERGE_RESOLUTION|>--- conflicted
+++ resolved
@@ -13,16 +13,13 @@
 import { Baby, Bed, LampDesk } from '@react-three/uikit-lucide';
 import { noEvents, PointerEvents, XR } from '@react-three/xr';
 
+import { RoomLighting } from '@/components/xr/lighting/RoomLighting';
 import { RoomRenderer } from '@/components/xr/room/RoomRenderer';
 import { useMe } from '@/services/publicApi/userHooks';
-<<<<<<< HEAD
 import { Physics } from '@react-three/rapier';
-=======
-import { RoomLighting } from '@/components/xr/lighting/RoomLighting';
-import { PCFSoftShadowMap } from 'three';
->>>>>>> c565d6f8
 import { useNavigate } from '@verdant-web/react-router';
 import { useEffect } from 'react';
+import { PCFSoftShadowMap } from 'three';
 
 const HomePage = () => {
 	const geoStore = useGeoStore();
@@ -49,7 +46,6 @@
 						}}
 						shadows={true}
 					>
-<<<<<<< HEAD
 						<Physics debug>
 							<PointerEvents />
 							<XR store={xrStore}>
@@ -64,41 +60,16 @@
 									<Toggle>
 										<Baby color={colors.primary} />
 									</Toggle>
-									{/* <Toggle>
-								<Sofa color={colors.primary} />
-							</Toggle> */}
 								</ControlCenter>
 								<Environment>
-									<SunLight />
+									<RoomLighting />
+									{/* TODO: sun light needs refinement */}
+									{/* <SunLight /> */}
 									{/* <Bedroom /> */}
 									<RoomRenderer />
 								</Environment>
 							</XR>
 						</Physics>
-=======
-						<PointerEvents />
-						<XR store={xrStore}>
-							<DepthShader />
-							<ControlCenter>
-								<Toggle>
-									<Bed color={colors.primary} />
-								</Toggle>
-								<Toggle>
-									<LampDesk color={colors.primary} />
-								</Toggle>
-								<Toggle>
-									<Baby color={colors.primary} />
-								</Toggle>
-							</ControlCenter>
-							<Environment>
-								<RoomLighting />
-								{/* TODO: sun light needs refinement */}
-								{/* <SunLight /> */}
-								{/* <Bedroom /> */}
-								<RoomRenderer />
-							</Environment>
-						</XR>
->>>>>>> c565d6f8
 					</Canvas>
 				</ErrorBoundary>
 			</Main>
@@ -122,7 +93,7 @@
 					xrStore.enterAR();
 					geoStore.fetchLocation();
 				}}
-				>
+			>
 				Enter AR
 			</button>
 		</>
